--- conflicted
+++ resolved
@@ -41,6 +41,12 @@
 		EnvVars:     prefixEnvVars("L2_ENGINE_AUTH"),
 		Value:       "",
 		Destination: new(string),
+	}
+	DARPC = &cli.StringFlag{
+		Name:    "da-rpc",
+		Usage:   "Data Availability RPC",
+		Value:   "http://da:26658",
+		EnvVars: prefixEnvVars("DA_RPC"),
 	}
 	/* Optional Flags */
 	SyncModeFlag = &cli.GenericFlag{
@@ -243,22 +249,13 @@
 		EnvVars: prefixEnvVars("L2_BACKUP_UNSAFE_SYNC_RPC_TRUST_RPC"),
 		Hidden:  true,
 	}
-	DaRPC = &cli.StringFlag{
-		Name:    "da-rpc",
-		Usage:   "Data Availability RPC",
-		Value:   "http://da:26658",
-		EnvVars: prefixEnvVars("DA_RPC"),
-	}
 )
 
 var requiredFlags = []cli.Flag{
 	L1NodeAddr,
 	L2EngineAddr,
-<<<<<<< HEAD
-	DaRPC,
-=======
 	L2EngineJWTSecret,
->>>>>>> d75200b8
+	DARPC,
 }
 
 var optionalFlags = []cli.Flag{
