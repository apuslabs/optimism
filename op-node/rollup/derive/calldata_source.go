--- conflicted
+++ resolved
@@ -8,54 +8,17 @@
 	"fmt"
 	"io"
 
+	"github.com/ethereum-optimism/optimism/op-service/eigenda"
+	"github.com/ethereum-optimism/optimism/op-service/eth"
+	"github.com/ethereum-optimism/optimism/op-service/proto/gen/op_service/v1"
 	"github.com/ethereum/go-ethereum"
 	"github.com/ethereum/go-ethereum/common"
 	"github.com/ethereum/go-ethereum/core/types"
 	"github.com/ethereum/go-ethereum/log"
 	"google.golang.org/protobuf/proto"
-
-<<<<<<< HEAD
-	"github.com/Layr-Labs/eigenda/api/grpc/disperser"
-	"github.com/ethereum-optimism/optimism/op-node/da"
-	"github.com/ethereum-optimism/optimism/op-node/rollup"
-=======
->>>>>>> d75200b8
-	"github.com/ethereum-optimism/optimism/op-service/eth"
-	"github.com/ethereum-optimism/optimism/op-service/proto/gen/op_service/v1"
 )
 
-<<<<<<< HEAD
-type DataIter interface {
-	Next(ctx context.Context) (eth.Data, error)
-}
-
-type L1TransactionFetcher interface {
-	InfoAndTxsByHash(ctx context.Context, hash common.Hash) (eth.BlockInfo, types.Transactions, error)
-}
-
-// DataSourceFactory readers raw transactions from a given block & then filters for
-// batch submitter transactions.
-// This is not a stage in the pipeline, but a wrapper for another stage in the pipeline
-type DataSourceFactory struct {
-	log     log.Logger
-	cfg     *rollup.Config
-	fetcher L1TransactionFetcher
-	daCfg   *da.DAConfig
-}
-
-func NewDataSourceFactory(log log.Logger, cfg *rollup.Config, daCfg *da.DAConfig, fetcher L1TransactionFetcher) *DataSourceFactory {
-	return &DataSourceFactory{log: log, cfg: cfg, daCfg: daCfg, fetcher: fetcher}
-}
-
-// OpenData returns a DataIter. This struct implements the `Next` function.
-func (ds *DataSourceFactory) OpenData(ctx context.Context, id eth.BlockID, batcherAddr common.Address) DataIter {
-	return NewDataSource(ctx, ds.log, ds.cfg, ds.daCfg, ds.fetcher, id, batcherAddr)
-}
-
-// DataSource is a fault tolerant approach to fetching data.
-=======
 // CalldataSource is a fault tolerant approach to fetching data.
->>>>>>> d75200b8
 // The constructor will never fail & it will instead re-attempt the fetcher
 // at a later point.
 type CalldataSource struct {
@@ -69,18 +32,13 @@
 	log     log.Logger
 
 	batcherAddr common.Address
-	daCfg       *da.DAConfig
+	daClient    eigenda.IEigenDA
 }
 
 // NewCalldataSource creates a new calldata source. It suppresses errors in fetching the L1 block if they occur.
 // If there is an error, it will attempt to fetch the result on the next call to `Next`.
-<<<<<<< HEAD
-func NewDataSource(ctx context.Context, log log.Logger, cfg *rollup.Config, daCfg *da.DAConfig, fetcher L1TransactionFetcher, block eth.BlockID, batcherAddr common.Address) DataIter {
-	_, txs, err := fetcher.InfoAndTxsByHash(ctx, block.Hash)
-=======
-func NewCalldataSource(ctx context.Context, log log.Logger, dsCfg DataSourceConfig, fetcher L1TransactionFetcher, ref eth.L1BlockRef, batcherAddr common.Address) DataIter {
+func NewCalldataSource(ctx context.Context, log log.Logger, dsCfg DataSourceConfig, fetcher L1TransactionFetcher, ref eth.L1BlockRef, batcherAddr common.Address, daClient eigenda.IEigenDA) DataIter {
 	_, txs, err := fetcher.InfoAndTxsByHash(ctx, ref.Hash)
->>>>>>> d75200b8
 	if err != nil {
 		return &CalldataSource{
 			open:        false,
@@ -89,21 +47,12 @@
 			fetcher:     fetcher,
 			log:         log,
 			batcherAddr: batcherAddr,
-			daCfg:       daCfg,
+			daClient:    daClient,
 		}
-<<<<<<< HEAD
-	} else {
-		return &DataSource{
-			open:  true,
-			data:  DataFromEVMTransactions(cfg, daCfg, batcherAddr, txs, log.New("origin", block)),
-			daCfg: daCfg,
-		}
-=======
 	}
 	return &CalldataSource{
 		open: true,
-		data: DataFromEVMTransactions(dsCfg, batcherAddr, txs, log.New("origin", ref)),
->>>>>>> d75200b8
+		data: DataFromEVMTransactions(dsCfg, batcherAddr, txs, log.New("origin", ref), daClient),
 	}
 }
 
@@ -114,11 +63,7 @@
 	if !ds.open {
 		if _, txs, err := ds.fetcher.InfoAndTxsByHash(ctx, ds.ref.Hash); err == nil {
 			ds.open = true
-<<<<<<< HEAD
-			ds.data = DataFromEVMTransactions(ds.cfg, ds.daCfg, ds.batcherAddr, txs, log.New("origin", ds.id))
-=======
-			ds.data = DataFromEVMTransactions(ds.dsCfg, ds.batcherAddr, txs, ds.log)
->>>>>>> d75200b8
+			ds.data = DataFromEVMTransactions(ds.dsCfg, ds.batcherAddr, txs, ds.log, ds.daClient)
 		} else if errors.Is(err, ethereum.NotFound) {
 			return nil, NewResetError(fmt.Errorf("failed to open calldata source: %w", err))
 		} else {
@@ -137,25 +82,12 @@
 // DataFromEVMTransactions filters all of the transactions and returns the calldata from transactions
 // that are sent to the batch inbox address from the batch sender address.
 // This will return an empty array if no valid transactions are found.
-<<<<<<< HEAD
-func DataFromEVMTransactions(config *rollup.Config, daCfg *da.DAConfig, batcherAddr common.Address, txs types.Transactions, log log.Logger) []eth.Data {
-	var out []eth.Data
-	l1Signer := config.L1Signer()
+func DataFromEVMTransactions(dsCfg DataSourceConfig, batcherAddr common.Address, txs types.Transactions, log log.Logger, daClient eigenda.IEigenDA) []eth.Data {
+	out := []eth.Data{}
 	for j, tx := range txs {
-		if to := tx.To(); to != nil && *to == config.BatchInboxAddress {
-			seqDataSubmitter, err := l1Signer.Sender(tx) // optimization: only derive sender if To is correct
-			if err != nil {
-				log.Warn("tx in inbox with invalid signature", "index", j, "err", err)
-				continue // bad signature, ignore
-			}
-			// some random L1 user might have sent a transaction to our batch inbox, ignore them
-			if seqDataSubmitter != batcherAddr {
-				log.Warn("tx in inbox with unauthorized submitter", "index", j, "err", err)
-				continue // not an authorized batch submitter, ignore
-			}
-
+		if isValidBatchTx(tx, dsCfg.l1Signer, dsCfg.batchInboxAddress, batcherAddr) {
 			calldataFrame := &op_service.CalldataFrame{}
-			err = proto.Unmarshal(tx.Data(), calldataFrame)
+			err := proto.Unmarshal(tx.Data(), calldataFrame)
 			if err != nil {
 				log.Warn("unable to decode calldata frame", "index", j, "err", err)
 				return nil
@@ -170,11 +102,7 @@
 				}
 
 				log.Info("requesting data from EigenDA", "quorum id", frameRef.QuorumIds[0], "confirmation block number", frameRef.ReferenceBlockNumber)
-				blobRequest := &disperser.RetrieveBlobRequest{
-					BatchHeaderHash: frameRef.BatchHeaderHash,
-					BlobIndex:       frameRef.BlobIndex,
-				}
-				blobRes, err := daCfg.Client.RetrieveBlob(context.Background(), blobRequest)
+				data, err := daClient.RetrieveBlob(context.Background(), frameRef.BatchHeaderHash, frameRef.BlobIndex)
 				if err != nil {
 					retrieveReqJSON, _ := json.Marshal(struct {
 						BatchHeaderHash      string
@@ -191,7 +119,7 @@
 					return nil
 				}
 				log.Info("Successfully retrieved data from EigenDA", "quorum id", frameRef.QuorumIds[0], "confirmation block number", frameRef.ReferenceBlockNumber)
-				data := blobRes.Data[:frameRef.BlobLength]
+				data = data[:frameRef.BlobLength]
 				out = append(out, data)
 			case *op_service.CalldataFrame_Frame:
 				log.Info("Successfully read data from calldata (not EigenDA)")
@@ -199,12 +127,6 @@
 				out = append(out, frame)
 			}
 
-=======
-func DataFromEVMTransactions(dsCfg DataSourceConfig, batcherAddr common.Address, txs types.Transactions, log log.Logger) []eth.Data {
-	out := []eth.Data{}
-	for _, tx := range txs {
-		if isValidBatchTx(tx, dsCfg.l1Signer, dsCfg.batchInboxAddress, batcherAddr) {
->>>>>>> d75200b8
 			out = append(out, tx.Data())
 		}
 	}
