package opnode

import (
	"crypto/rand"
	"encoding/json"
	"errors"
	"fmt"
	"io"
	"os"
	"strings"

	"github.com/Layr-Labs/eigenda/api/grpc/disperser"
	"github.com/ethereum-optimism/optimism/op-node/chaincfg"
	"github.com/ethereum-optimism/optimism/op-service/oppprof"
	"github.com/ethereum-optimism/optimism/op-service/sources"
<<<<<<< HEAD
	"github.com/urfave/cli/v2"
	"google.golang.org/grpc"
	"google.golang.org/grpc/credentials/insecure"

=======
>>>>>>> d75200b8
	"github.com/ethereum/go-ethereum/common"
	"github.com/ethereum/go-ethereum/common/hexutil"
	"github.com/ethereum/go-ethereum/log"
	"github.com/urfave/cli/v2"

	"github.com/ethereum-optimism/optimism/op-node/da"
	"github.com/ethereum-optimism/optimism/op-node/flags"
	"github.com/ethereum-optimism/optimism/op-node/node"
	p2pcli "github.com/ethereum-optimism/optimism/op-node/p2p/cli"
	"github.com/ethereum-optimism/optimism/op-node/rollup"
	"github.com/ethereum-optimism/optimism/op-node/rollup/driver"
	"github.com/ethereum-optimism/optimism/op-node/rollup/sync"
	opflags "github.com/ethereum-optimism/optimism/op-service/flags"
)

// NewConfig creates a Config from the provided flags or environment variables.
func NewConfig(ctx *cli.Context, log log.Logger) (*node.Config, error) {
	if err := flags.CheckRequired(ctx); err != nil {
		return nil, err
	}

	rollupConfig, err := NewRollupConfig(log, ctx)
	if err != nil {
		return nil, err
	}

	if !ctx.Bool(flags.RollupLoadProtocolVersions.Name) {
		log.Info("Not opted in to ProtocolVersions signal loading, disabling ProtocolVersions contract now.")
		rollupConfig.ProtocolVersionsAddress = common.Address{}
	}

	configPersistence := NewConfigPersistence(ctx)

	driverConfig := NewDriverConfig(ctx)

	p2pSignerSetup, err := p2pcli.LoadSignerSetup(ctx)
	if err != nil {
		return nil, fmt.Errorf("failed to load p2p signer: %w", err)
	}

	p2pConfig, err := p2pcli.NewConfig(ctx, rollupConfig)
	if err != nil {
		return nil, fmt.Errorf("failed to load p2p config: %w", err)
	}

	l1Endpoint := NewL1EndpointConfig(ctx)

	l2Endpoint, err := NewL2EndpointConfig(ctx, log)
	if err != nil {
		return nil, fmt.Errorf("failed to load l2 endpoints info: %w", err)
	}

	syncConfig, err := NewSyncConfig(ctx, log)
	if err != nil {
		return nil, fmt.Errorf("failed to create the sync config: %w", err)
	}

	haltOption := ctx.String(flags.RollupHalt.Name)
	if haltOption == "none" {
		haltOption = ""
	}

	daCfg, err := NewDAConfig(ctx)
	if err != nil {
		return nil, fmt.Errorf("failed to load da config: %w", err)
	}

	cfg := &node.Config{
		L1:     l1Endpoint,
		L2:     l2Endpoint,
		Rollup: *rollupConfig,
		Driver: *driverConfig,
		RPC: node.RPCConfig{
			ListenAddr:  ctx.String(flags.RPCListenAddr.Name),
			ListenPort:  ctx.Int(flags.RPCListenPort.Name),
			EnableAdmin: ctx.Bool(flags.RPCEnableAdmin.Name),
		},
		Metrics: node.MetricsConfig{
			Enabled:    ctx.Bool(flags.MetricsEnabledFlag.Name),
			ListenAddr: ctx.String(flags.MetricsAddrFlag.Name),
			ListenPort: ctx.Int(flags.MetricsPortFlag.Name),
		},
		Pprof:                       oppprof.ReadCLIConfig(ctx),
		P2P:                         p2pConfig,
		P2PSigner:                   p2pSignerSetup,
		L1EpochPollInterval:         ctx.Duration(flags.L1EpochPollIntervalFlag.Name),
		RuntimeConfigReloadInterval: ctx.Duration(flags.RuntimeConfigReloadIntervalFlag.Name),
		Heartbeat: node.HeartbeatConfig{
			Enabled: ctx.Bool(flags.HeartbeatEnabledFlag.Name),
			Moniker: ctx.String(flags.HeartbeatMonikerFlag.Name),
			URL:     ctx.String(flags.HeartbeatURLFlag.Name),
		},
		ConfigPersistence: configPersistence,
		Sync:              *syncConfig,
		RollupHalt:        haltOption,
		RethDBPath:        ctx.String(flags.L1RethDBPath.Name),
		DAConfig:          daCfg,
	}

	if err := cfg.LoadPersisted(log); err != nil {
		return nil, fmt.Errorf("failed to load driver config: %w", err)
	}

	if err := cfg.Check(); err != nil {
		return nil, err
	}
	return cfg, nil
}

func NewL1EndpointConfig(ctx *cli.Context) *node.L1EndpointConfig {
	return &node.L1EndpointConfig{
		L1NodeAddr:       ctx.String(flags.L1NodeAddr.Name),
		L1TrustRPC:       ctx.Bool(flags.L1TrustRPC.Name),
		L1RPCKind:        sources.RPCProviderKind(strings.ToLower(ctx.String(flags.L1RPCProviderKind.Name))),
		RateLimit:        ctx.Float64(flags.L1RPCRateLimit.Name),
		BatchSize:        ctx.Int(flags.L1RPCMaxBatchSize.Name),
		HttpPollInterval: ctx.Duration(flags.L1HTTPPollInterval.Name),
		MaxConcurrency:   ctx.Int(flags.L1RPCMaxConcurrency.Name),
	}
}

func NewL2EndpointConfig(ctx *cli.Context, log log.Logger) (*node.L2EndpointConfig, error) {
	l2Addr := ctx.String(flags.L2EngineAddr.Name)
	fileName := ctx.String(flags.L2EngineJWTSecret.Name)
	var secret [32]byte
	fileName = strings.TrimSpace(fileName)
	if fileName == "" {
		return nil, fmt.Errorf("file-name of jwt secret is empty")
	}
	if data, err := os.ReadFile(fileName); err == nil {
		jwtSecret := common.FromHex(strings.TrimSpace(string(data)))
		if len(jwtSecret) != 32 {
			return nil, fmt.Errorf("invalid jwt secret in path %s, not 32 hex-formatted bytes", fileName)
		}
		copy(secret[:], jwtSecret)
	} else {
		log.Warn("Failed to read JWT secret from file, generating a new one now. Configure L2 geth with --authrpc.jwt-secret=" + fmt.Sprintf("%q", fileName))
		if _, err := io.ReadFull(rand.Reader, secret[:]); err != nil {
			return nil, fmt.Errorf("failed to generate jwt secret: %w", err)
		}
		if err := os.WriteFile(fileName, []byte(hexutil.Encode(secret[:])), 0o600); err != nil {
			return nil, err
		}
	}

	return &node.L2EndpointConfig{
		L2EngineAddr:      l2Addr,
		L2EngineJWTSecret: secret,
	}, nil
}

func NewConfigPersistence(ctx *cli.Context) node.ConfigPersistence {
	stateFile := ctx.String(flags.RPCAdminPersistence.Name)
	if stateFile == "" {
		return node.DisabledConfigPersistence{}
	}
	return node.NewConfigPersistence(stateFile)
}

func NewDriverConfig(ctx *cli.Context) *driver.Config {
	return &driver.Config{
		VerifierConfDepth:   ctx.Uint64(flags.VerifierL1Confs.Name),
		SequencerConfDepth:  ctx.Uint64(flags.SequencerL1Confs.Name),
		SequencerEnabled:    ctx.Bool(flags.SequencerEnabledFlag.Name),
		SequencerStopped:    ctx.Bool(flags.SequencerStoppedFlag.Name),
		SequencerMaxSafeLag: ctx.Uint64(flags.SequencerMaxSafeLagFlag.Name),
	}
}

func NewRollupConfig(log log.Logger, ctx *cli.Context) (*rollup.Config, error) {
	network := ctx.String(opflags.NetworkFlagName)
	rollupConfigPath := ctx.String(opflags.RollupConfigFlagName)
	if ctx.Bool(flags.BetaExtraNetworks.Name) {
		log.Warn("The beta.extra-networks flag is deprecated and can be omitted safely.")
	}
	if network != "" {
		if rollupConfigPath != "" {
			log.Error(`Cannot configure network and rollup-config at the same time.
Startup will proceed to use the network-parameter and ignore the rollup config.
Conflicting configuration is deprecated, and will stop the op-node from starting in the future.
`, "network", network, "rollup_config", rollupConfigPath)
		}
		rollupConfig, err := chaincfg.GetRollupConfig(network)
		if err != nil {
			return nil, err
		}
		applyOverrides(ctx, rollupConfig)
		return rollupConfig, nil
	}

	file, err := os.Open(rollupConfigPath)
	if err != nil {
		return nil, fmt.Errorf("failed to read rollup config: %w", err)
	}
	defer file.Close()

	var rollupConfig rollup.Config
	if err := json.NewDecoder(file).Decode(&rollupConfig); err != nil {
		return nil, fmt.Errorf("failed to decode rollup config: %w", err)
	}
	applyOverrides(ctx, &rollupConfig)
	return &rollupConfig, nil
}

func applyOverrides(ctx *cli.Context, rollupConfig *rollup.Config) {
	if ctx.IsSet(opflags.CanyonOverrideFlagName) {
		canyon := ctx.Uint64(opflags.CanyonOverrideFlagName)
		rollupConfig.CanyonTime = &canyon
	}
	if ctx.IsSet(opflags.DeltaOverrideFlagName) {
		delta := ctx.Uint64(opflags.DeltaOverrideFlagName)
		rollupConfig.DeltaTime = &delta
	}
}

func NewSnapshotLogger(ctx *cli.Context) (log.Logger, error) {
	snapshotFile := ctx.String(flags.SnapshotLog.Name)
	handler := log.DiscardHandler()
	if snapshotFile != "" {
		var err error
		handler, err = log.FileHandler(snapshotFile, log.JSONFormat())
		if err != nil {
			return nil, err
		}
		handler = log.SyncHandler(handler)
	}
	logger := log.New()
	logger.SetHandler(handler)
	return logger, nil
}

func NewSyncConfig(ctx *cli.Context, log log.Logger) (*sync.Config, error) {
	if ctx.IsSet(flags.L2EngineSyncEnabled.Name) && ctx.IsSet(flags.SyncModeFlag.Name) {
		return nil, errors.New("cannot set both --l2.engine-sync and --syncmode at the same time.")
	} else if ctx.IsSet(flags.L2EngineSyncEnabled.Name) {
		log.Error("l2.engine-sync is deprecated and will be removed in a future release. Use --syncmode=execution-layer instead.")
	}
	mode, err := sync.StringToMode(ctx.String(flags.SyncModeFlag.Name))
	if err != nil {
		return nil, err
	}
	cfg := &sync.Config{
		SyncMode:           mode,
		SkipSyncStartCheck: ctx.Bool(flags.SkipSyncStartCheck.Name),
	}
<<<<<<< HEAD
}

func NewDAConfig(ctx *cli.Context) (da.DAConfig, error) {
	rpc := ctx.String(flags.DaRPC.Name)
	conn, err := grpc.Dial(rpc, grpc.WithTransportCredentials(insecure.NewCredentials()))
	if err != nil {
		return da.DAConfig{}, err
	}
	client := disperser.NewDisperserClient(conn)

	return da.DAConfig{
		Rpc:    rpc,
		Client: client,
	}, nil
=======
	if ctx.Bool(flags.L2EngineSyncEnabled.Name) {
		cfg.SyncMode = sync.ELSync
	}

	return cfg, nil
>>>>>>> d75200b8
}<|MERGE_RESOLUTION|>--- conflicted
+++ resolved
@@ -9,23 +9,16 @@
 	"os"
 	"strings"
 
-	"github.com/Layr-Labs/eigenda/api/grpc/disperser"
 	"github.com/ethereum-optimism/optimism/op-node/chaincfg"
+	"github.com/ethereum-optimism/optimism/op-service/eigenda"
 	"github.com/ethereum-optimism/optimism/op-service/oppprof"
 	"github.com/ethereum-optimism/optimism/op-service/sources"
-<<<<<<< HEAD
-	"github.com/urfave/cli/v2"
-	"google.golang.org/grpc"
-	"google.golang.org/grpc/credentials/insecure"
-
-=======
->>>>>>> d75200b8
+
 	"github.com/ethereum/go-ethereum/common"
 	"github.com/ethereum/go-ethereum/common/hexutil"
 	"github.com/ethereum/go-ethereum/log"
 	"github.com/urfave/cli/v2"
 
-	"github.com/ethereum-optimism/optimism/op-node/da"
 	"github.com/ethereum-optimism/optimism/op-node/flags"
 	"github.com/ethereum-optimism/optimism/op-node/node"
 	p2pcli "github.com/ethereum-optimism/optimism/op-node/p2p/cli"
@@ -82,7 +75,7 @@
 		haltOption = ""
 	}
 
-	daCfg, err := NewDAConfig(ctx)
+	daCfg, err := NewEigenDAConfig(ctx)
 	if err != nil {
 		return nil, fmt.Errorf("failed to load da config: %w", err)
 	}
@@ -116,7 +109,7 @@
 		Sync:              *syncConfig,
 		RollupHalt:        haltOption,
 		RethDBPath:        ctx.String(flags.L1RethDBPath.Name),
-		DAConfig:          daCfg,
+		DA:                daCfg,
 	}
 
 	if err := cfg.LoadPersisted(log); err != nil {
@@ -265,26 +258,17 @@
 		SyncMode:           mode,
 		SkipSyncStartCheck: ctx.Bool(flags.SkipSyncStartCheck.Name),
 	}
-<<<<<<< HEAD
-}
-
-func NewDAConfig(ctx *cli.Context) (da.DAConfig, error) {
-	rpc := ctx.String(flags.DaRPC.Name)
-	conn, err := grpc.Dial(rpc, grpc.WithTransportCredentials(insecure.NewCredentials()))
-	if err != nil {
-		return da.DAConfig{}, err
-	}
-	client := disperser.NewDisperserClient(conn)
-
-	return da.DAConfig{
-		Rpc:    rpc,
-		Client: client,
-	}, nil
-=======
 	if ctx.Bool(flags.L2EngineSyncEnabled.Name) {
 		cfg.SyncMode = sync.ELSync
 	}
 
 	return cfg, nil
->>>>>>> d75200b8
+}
+
+func NewEigenDAConfig(ctx *cli.Context) (eigenda.Config, error) {
+	rpc := ctx.String(flags.DARPC.Name)
+	return eigenda.Config{
+		RPC: rpc,
+		// Can leave everything else unfilled for the node
+	}, nil
 }