package txmgr

import (
	"context"
	"encoding/base64"
	"encoding/hex"
	"errors"
	"fmt"
	"math/big"
	"strings"
	"sync"
	"sync/atomic"
	"time"

	"github.com/ethereum/go-ethereum"
	"github.com/ethereum/go-ethereum/common"
	"github.com/ethereum/go-ethereum/consensus/misc/eip4844"
	"github.com/ethereum/go-ethereum/core"
	"github.com/ethereum/go-ethereum/core/txpool"
	"github.com/ethereum/go-ethereum/core/types"
	"github.com/ethereum/go-ethereum/crypto/kzg4844"
	"github.com/ethereum/go-ethereum/log"
<<<<<<< HEAD
	"google.golang.org/grpc"
	"google.golang.org/grpc/credentials/insecure"
	"google.golang.org/protobuf/proto"

	"github.com/Layr-Labs/eigenda/api/grpc/disperser"
	"github.com/ethereum-optimism/optimism/op-service/proto/gen/op_service/v1"
=======
	"github.com/ethereum/go-ethereum/params"
	"github.com/holiman/uint256"

	"github.com/ethereum-optimism/optimism/op-service/eth"
>>>>>>> d75200b8
	"github.com/ethereum-optimism/optimism/op-service/retry"
	"github.com/ethereum-optimism/optimism/op-service/txmgr/metrics"
)

const (
	// geth requires a minimum fee bump of 10% for regular tx resubmission
	priceBump int64 = 10
	// geth requires a minimum fee bump of 100% for blob tx resubmission
	blobPriceBump int64 = 100
)

var (
	priceBumpPercent     = big.NewInt(100 + priceBump)
	blobPriceBumpPercent = big.NewInt(100 + blobPriceBump)

	// geth enforces a 1 gwei minimum for blob tx fee
	minBlobTxFee = big.NewInt(params.GWei)

	oneHundred = big.NewInt(100)
	ninetyNine = big.NewInt(99)
	two        = big.NewInt(2)

	ErrBlobFeeLimit = errors.New("blob fee limit reached")
	ErrClosed       = errors.New("transaction manager is closed")
)

// TxManager is an interface that allows callers to reliably publish txs,
// bumping the gas price if needed, and obtain the receipt of the resulting tx.
//
//go:generate mockery --name TxManager --output ./mocks
type TxManager interface {
	// Send is used to create & send a transaction. It will handle increasing
	// the gas price & ensuring that the transaction remains in the transaction pool.
	// It can be stopped by cancelling the provided context; however, the transaction
	// may be included on L1 even if the context is cancelled.
	//
	// NOTE: Send can be called concurrently, the nonce will be managed internally.
	Send(ctx context.Context, candidate TxCandidate) (*types.Receipt, error)

	// From returns the sending address associated with the instance of the transaction manager.
	// It is static for a single instance of a TxManager.
	From() common.Address

	// BlockNumber returns the most recent block number from the underlying network.
	BlockNumber(ctx context.Context) (uint64, error)

	// Close the underlying connection
	Close()
}

// ETHBackend is the set of methods that the transaction manager uses to resubmit gas & determine
// when transactions are included on L1.
type ETHBackend interface {
	// BlockNumber returns the most recent block number.
	BlockNumber(ctx context.Context) (uint64, error)

	// CallContract executes an eth_call against the provided contract.
	CallContract(ctx context.Context, msg ethereum.CallMsg, blockNumber *big.Int) ([]byte, error)

	// TransactionReceipt queries the backend for a receipt associated with
	// txHash. If lookup does not fail, but the transaction is not found,
	// nil should be returned for both values.
	TransactionReceipt(ctx context.Context, txHash common.Hash) (*types.Receipt, error)

	// SendTransaction submits a signed transaction to L1.
	SendTransaction(ctx context.Context, tx *types.Transaction) error

	// These functions are used to estimate what the basefee & priority fee should be set to.
	// TODO(CLI-3318): Maybe need a generic interface to support different RPC providers
	HeaderByNumber(ctx context.Context, number *big.Int) (*types.Header, error)
	SuggestGasTipCap(ctx context.Context) (*big.Int, error)
	// NonceAt returns the account nonce of the given account.
	// The block number can be nil, in which case the nonce is taken from the latest known block.
	NonceAt(ctx context.Context, account common.Address, blockNumber *big.Int) (uint64, error)
	// PendingNonceAt returns the pending nonce.
	PendingNonceAt(ctx context.Context, account common.Address) (uint64, error)
	// EstimateGas returns an estimate of the amount of gas needed to execute the given
	// transaction against the current pending block.
	EstimateGas(ctx context.Context, msg ethereum.CallMsg) (uint64, error)
	// Close the underlying eth connection
	Close()
}

// SimpleTxManager is a implementation of TxManager that performs linear fee
// bumping of a tx until it confirms.
type SimpleTxManager struct {
	cfg     Config // embed the config directly
	name    string
	chainID *big.Int

	backend ETHBackend
	l       log.Logger
	metr    metrics.TxMetricer

	nonce     *uint64
	nonceLock sync.RWMutex

	pending atomic.Int64

	closed atomic.Bool
}

// NewSimpleTxManager initializes a new SimpleTxManager with the passed Config.
func NewSimpleTxManager(name string, l log.Logger, m metrics.TxMetricer, cfg CLIConfig) (*SimpleTxManager, error) {
	conf, err := NewConfig(cfg, l)
	if err != nil {
		return nil, err
	}
	return NewSimpleTxManagerFromConfig(name, l, m, conf)
}

// NewSimpleTxManager initializes a new SimpleTxManager with the passed Config.
func NewSimpleTxManagerFromConfig(name string, l log.Logger, m metrics.TxMetricer, conf Config) (*SimpleTxManager, error) {
	if err := conf.Check(); err != nil {
		return nil, fmt.Errorf("invalid config: %w", err)
	}
	return &SimpleTxManager{
		chainID: conf.ChainID,
		name:    name,
		cfg:     conf,
		backend: conf.Backend,
		l:       l.New("service", name),
		metr:    m,
	}, nil
}

func (m *SimpleTxManager) From() common.Address {
	return m.cfg.From
}

func (m *SimpleTxManager) BlockNumber(ctx context.Context) (uint64, error) {
	return m.backend.BlockNumber(ctx)
}

// Close closes the underlying connection, and sets the closed flag.
// once closed, the tx manager will refuse to send any new transactions, and may abandon pending ones.
func (m *SimpleTxManager) Close() {
	m.backend.Close()
	m.closed.Store(true)
}

func (m *SimpleTxManager) txLogger(tx *types.Transaction, logGas bool) log.Logger {
	fields := []any{"tx", tx.Hash(), "nonce", tx.Nonce()}
	if logGas {
		fields = append(fields, "gasTipCap", tx.GasTipCap(), "gasFeeCap", tx.GasFeeCap(), "gasLimit", tx.Gas())
	}
	if len(tx.BlobHashes()) != 0 {
		// log the number of blobs a tx has only if it's a blob tx
		fields = append(fields, "blobs", len(tx.BlobHashes()))
	}
	return m.l.New(fields...)
}

// TxCandidate is a transaction candidate that can be submitted to ask the
// [TxManager] to construct a transaction with gas price bounds.
type TxCandidate struct {
	// TxData is the transaction calldata to be used in the constructed tx.
	TxData []byte
	// Blobs to send along in the tx (optional). If len(Blobs) > 0 then a blob tx
	// will be sent instead of a DynamicFeeTx.
	Blobs []*eth.Blob
	// To is the recipient of the constructed tx. Nil means contract creation.
	To *common.Address
	// GasLimit is the gas limit to be used in the constructed tx.
	GasLimit uint64
	// Value is the value to be used in the constructed tx.
	Value *big.Int
}

// Send is used to publish a transaction with incrementally higher gas prices
// until the transaction eventually confirms. This method blocks until an
// invocation of sendTx returns (called with differing gas prices). The method
// may be canceled using the passed context.
//
// The transaction manager handles all signing. If and only if the gas limit is 0, the
// transaction manager will do a gas estimation.
//
// NOTE: Send can be called concurrently, the nonce will be managed internally.
func (m *SimpleTxManager) Send(ctx context.Context, candidate TxCandidate) (*types.Receipt, error) {
	// refuse new requests if the tx manager is closed
	if m.closed.Load() {
		return nil, ErrClosed
	}
	m.metr.RecordPendingTx(m.pending.Add(1))
	defer func() {
		m.metr.RecordPendingTx(m.pending.Add(-1))
	}()
	receipt, err := m.send(ctx, candidate)
	if err != nil {
		m.resetNonce()
	}
	return receipt, err
}

// send performs the actual transaction creation and sending.
func (m *SimpleTxManager) send(ctx context.Context, candidate TxCandidate) (*types.Receipt, error) {
	if m.cfg.TxSendTimeout != 0 {
		var cancel context.CancelFunc
		ctx, cancel = context.WithTimeout(ctx, m.cfg.TxSendTimeout)
		defer cancel()
	}

	// TODO: this is a hack to route only batcher transactions through celestia
	// SimpleTxManager is used by both batcher and proposer but since proposer
	// writes to a smart contract, we overwrite _only_ batcher candidate as the
	// frame pointer to celestia, while retaining the proposer pathway that
	// writes the state commitment data to ethereum.
	// if candidate.To.Hex() == "0xfF00000000000000000000000000000000000000" {
	if candidate.To.Hex() == "0xFf00000000000000000000000000000000000901" {
		blobInfo, err := m.disperseBlob(ctx, candidate.TxData)
		if err != nil { // fallback to posting raw frame to calldata, although still within this proto wrapper
			m.l.Error("Unable to publish batch frameset to EigenDA, falling back to calldata", "err", err)
			calldataFrame := &op_service.CalldataFrame{
				Value: &op_service.CalldataFrame_Frame{
					Frame: candidate.TxData,
				},
			}
			calldataFrameBz, err := proto.Marshal(calldataFrame)
			if err != nil {
				return nil, err
			}
			candidate.TxData = calldataFrameBz
		} else { // happy path, post raw frame to eigenda then post frameRef to calldata
			quorumIDs := make([]uint32, len(blobInfo.BlobHeader.BlobQuorumParams))
			for i := range quorumIDs {
				quorumIDs[i] = blobInfo.BlobHeader.BlobQuorumParams[i].QuorumNumber
			}
			calldataFrame := &op_service.CalldataFrame{
				Value: &op_service.CalldataFrame_FrameRef{
					FrameRef: &op_service.FrameRef{
						BatchHeaderHash:      blobInfo.BlobVerificationProof.BatchMetadata.BatchHeaderHash,
						BlobIndex:            blobInfo.BlobVerificationProof.BlobIndex,
						ReferenceBlockNumber: blobInfo.BlobVerificationProof.BatchMetadata.ConfirmationBlockNumber,
						QuorumIds:            quorumIDs,
						BlobLength:           uint32(len(candidate.TxData)),
					},
				},
			}
			calldataFrameBz, err := proto.Marshal(calldataFrame)
			if err != nil {
				return nil, err
			}

			candidate.TxData = calldataFrameBz
		}
	}

	tx, err := retry.Do(ctx, 30, retry.Fixed(2*time.Second), func() (*types.Transaction, error) {
		if m.closed.Load() {
			return nil, ErrClosed
		}
		tx, err := m.craftTx(ctx, candidate)
		if err != nil {
			m.l.Warn("Failed to create a transaction, will retry", "err", err)
		}
		return tx, err
	})
	if err != nil {
		return nil, fmt.Errorf("failed to create the tx: %w", err)
	}
	return m.sendTx(ctx, tx)
}

func (m *SimpleTxManager) disperseBlob(ctx context.Context, txData []byte) (*disperser.BlobInfo, error) {
	m.l.Info("Attempting to disperse blob to EigenDA")
	conn, err := grpc.Dial(m.cfg.DARpc, grpc.WithTransportCredentials(insecure.NewCredentials()))
	if err != nil {
		return nil, err
	}
	daClient := disperser.NewDisperserClient(conn)

	disperseReq := &disperser.DisperseBlobRequest{
		Data:           txData,
		SecurityParams: m.cfg.DADisperserSecurityParams,
	}
	disperseRes, err := daClient.DisperseBlob(ctx, disperseReq)

	if err != nil || disperseRes == nil {
		m.l.Error("Unable to disperse blob to EigenDA, aborting", "err", err)
		return nil, err
	}

	if disperseRes.Result == disperser.BlobStatus_UNKNOWN ||
		disperseRes.Result == disperser.BlobStatus_FAILED {
		m.l.Error("Unable to disperse blob to EigenDA, aborting", "err", err)
		return nil, fmt.Errorf("reply status is %d", disperseRes.Result)
	}

	base64RequestID := base64.StdEncoding.EncodeToString(disperseRes.RequestId)

	m.l.Info("Blob disepersed to EigenDA, now waiting for confirmation", "requestID", base64RequestID)

	var statusRes *disperser.BlobStatusReply
	timeoutTime := time.Now().Add(m.cfg.DAStatusQueryTimeout)
	// Wait before first status check
	time.Sleep(m.cfg.DAStatusQueryRetryInterval)
	for time.Now().Before(timeoutTime) {
		statusRes, err = daClient.GetBlobStatus(ctx, &disperser.BlobStatusRequest{
			RequestId: disperseRes.RequestId,
		})
		if err != nil {
			m.l.Warn("Unable to retrieve blob dispersal status, will retry", "requestID", base64RequestID, "err", err)
		} else if statusRes.Status == disperser.BlobStatus_CONFIRMED {
			// TODO(eigenlayer): As long as fault proofs are disabled, we can move on once a blob is confirmed
			// but not yet finalized, without further logic. Once fault proofs are enabled, we will need to update
			// the proposer to wait until the blob associated with an L2 block has been finalized, i.e. the EigenDA
			// contracts on Ethereum have confirmed the full availability of the blob on EigenDA.
			batchHeaderHashHex := fmt.Sprintf("0x%s", hex.EncodeToString(statusRes.Info.BlobVerificationProof.BatchMetadata.BatchHeaderHash))
			m.l.Info("Successfully dispersed blob to EigenDA", "requestID", base64RequestID, "batchHeaderHash", batchHeaderHashHex)
			return statusRes.Info, nil
		} else if statusRes.Status == disperser.BlobStatus_UNKNOWN ||
			statusRes.Status == disperser.BlobStatus_FAILED {
			m.l.Error("EigenDA blob dispersal failed in processing", "requestID", base64RequestID, "err", err)
			return nil, fmt.Errorf("eigenDA blob dispersal failed in processing with reply status %d", statusRes.Status)
		} else {
			m.l.Warn("Still waiting for confirmation from EigenDA", "requestID", base64RequestID)
		}

		// Wait before first status check
		time.Sleep(m.cfg.DAStatusQueryRetryInterval)
	}

	return nil, fmt.Errorf("timed out getting EigenDA status for dispersed blob key: %s", base64RequestID)
}

// craftTx creates the signed transaction
// It queries L1 for the current fee market conditions as well as for the nonce.
// NOTE: This method SHOULD NOT publish the resulting transaction.
// NOTE: If the [TxCandidate.GasLimit] is non-zero, it will be used as the transaction's gas.
// NOTE: Otherwise, the [SimpleTxManager] will query the specified backend for an estimate.
func (m *SimpleTxManager) craftTx(ctx context.Context, candidate TxCandidate) (*types.Transaction, error) {
	gasTipCap, basefee, blobBasefee, err := m.suggestGasPriceCaps(ctx)
	if err != nil {
		m.metr.RPCError()
		return nil, fmt.Errorf("failed to get gas price info: %w", err)
	}
	gasFeeCap := calcGasFeeCap(basefee, gasTipCap)

	gasLimit := candidate.GasLimit

	// If the gas limit is set, we can use that as the gas
	if gasLimit == 0 {
		// Calculate the intrinsic gas for the transaction
		gas, err := m.backend.EstimateGas(ctx, ethereum.CallMsg{
			From:      m.cfg.From,
			To:        candidate.To,
			GasTipCap: gasTipCap,
			GasFeeCap: gasFeeCap,
			Data:      candidate.TxData,
			Value:     candidate.Value,
		})
		if err != nil {
			return nil, fmt.Errorf("failed to estimate gas: %w", err)
		}
		gasLimit = gas
	}

	var sidecar *types.BlobTxSidecar
	var blobHashes []common.Hash
	if len(candidate.Blobs) > 0 {
		if candidate.To == nil {
			return nil, errors.New("blob txs cannot deploy contracts")
		}
		if sidecar, blobHashes, err = makeSidecar(candidate.Blobs); err != nil {
			return nil, fmt.Errorf("failed to make sidecar: %w", err)
		}
	}

	var txMessage types.TxData
	if sidecar != nil {
		if blobBasefee == nil {
			return nil, fmt.Errorf("expected non-nil blobBasefee")
		}
		blobFeeCap := calcBlobFeeCap(blobBasefee)
		message := &types.BlobTx{
			To:         *candidate.To,
			Data:       candidate.TxData,
			Gas:        gasLimit,
			BlobHashes: blobHashes,
			Sidecar:    sidecar,
		}
		if err := finishBlobTx(message, m.chainID, gasTipCap, gasFeeCap, blobFeeCap, candidate.Value); err != nil {
			return nil, fmt.Errorf("failed to create blob transaction: %w", err)
		}
		txMessage = message
	} else {
		txMessage = &types.DynamicFeeTx{
			ChainID:   m.chainID,
			To:        candidate.To,
			GasTipCap: gasTipCap,
			GasFeeCap: gasFeeCap,
			Value:     candidate.Value,
			Data:      candidate.TxData,
			Gas:       gasLimit,
		}
	}
	return m.signWithNextNonce(ctx, txMessage) // signer sets the nonce field of the tx

}

// makeSidecar builds & returns the BlobTxSidecar and corresponding blob hashes from the raw blob
// data.
func makeSidecar(blobs []*eth.Blob) (*types.BlobTxSidecar, []common.Hash, error) {
	sidecar := &types.BlobTxSidecar{}
	blobHashes := []common.Hash{}
	for i, blob := range blobs {
		rawBlob := *blob.KZGBlob()
		sidecar.Blobs = append(sidecar.Blobs, rawBlob)
		commitment, err := kzg4844.BlobToCommitment(rawBlob)
		if err != nil {
			return nil, nil, fmt.Errorf("cannot compute KZG commitment of blob %d in tx candidate: %w", i, err)
		}
		sidecar.Commitments = append(sidecar.Commitments, commitment)
		proof, err := kzg4844.ComputeBlobProof(rawBlob, commitment)
		if err != nil {
			return nil, nil, fmt.Errorf("cannot compute KZG proof for fast commitment verification of blob %d in tx candidate: %w", i, err)
		}
		sidecar.Proofs = append(sidecar.Proofs, proof)
		blobHashes = append(blobHashes, eth.KZGToVersionedHash(commitment))
	}
	return sidecar, blobHashes, nil
}

// signWithNextNonce returns a signed transaction with the next available nonce.
// The nonce is fetched once using eth_getTransactionCount with "latest", and
// then subsequent calls simply increment this number. If the transaction manager
// is reset, it will query the eth_getTransactionCount nonce again. If signing
// fails, the nonce is not incremented.
func (m *SimpleTxManager) signWithNextNonce(ctx context.Context, txMessage types.TxData) (*types.Transaction, error) {
	m.nonceLock.Lock()
	defer m.nonceLock.Unlock()

	if m.nonce == nil {
		// Fetch the sender's nonce from the latest known block (nil `blockNumber`)
		childCtx, cancel := context.WithTimeout(ctx, m.cfg.NetworkTimeout)
		defer cancel()
		nonce, err := m.backend.NonceAt(childCtx, m.cfg.From, nil)
		if err != nil {
			m.metr.RPCError()
			return nil, fmt.Errorf("failed to get nonce: %w", err)
		}
		m.nonce = &nonce
	} else {
		*m.nonce++
	}

	switch x := txMessage.(type) {
	case *types.DynamicFeeTx:
		x.Nonce = *m.nonce
	case *types.BlobTx:
		x.Nonce = *m.nonce
	default:
		return nil, fmt.Errorf("unrecognized tx type: %T", x)
	}
	ctx, cancel := context.WithTimeout(ctx, m.cfg.NetworkTimeout)
	defer cancel()
	tx, err := m.cfg.Signer(ctx, m.cfg.From, types.NewTx(txMessage))
	if err != nil {
		// decrement the nonce, so we can retry signing with the same nonce next time
		// signWithNextNonce is called
		*m.nonce--
	} else {
		m.metr.RecordNonce(*m.nonce)
	}
	return tx, err
}

// resetNonce resets the internal nonce tracking. This is called if any pending send
// returns an error.
func (m *SimpleTxManager) resetNonce() {
	m.nonceLock.Lock()
	defer m.nonceLock.Unlock()
	m.nonce = nil
}

// send submits the same transaction several times with increasing gas prices as necessary.
// It waits for the transaction to be confirmed on chain.
func (m *SimpleTxManager) sendTx(ctx context.Context, tx *types.Transaction) (*types.Receipt, error) {
	var wg sync.WaitGroup
	defer wg.Wait()
	ctx, cancel := context.WithCancel(ctx)
	defer cancel()

	sendState := NewSendState(m.cfg.SafeAbortNonceTooLowCount, m.cfg.TxNotInMempoolTimeout)
	receiptChan := make(chan *types.Receipt, 1)
	publishAndWait := func(tx *types.Transaction, bumpFees bool) *types.Transaction {
		wg.Add(1)
		tx, published := m.publishTx(ctx, tx, sendState, bumpFees)
		if published {
			go func() {
				defer wg.Done()
				m.waitForTx(ctx, tx, sendState, receiptChan)
			}()
		} else {
			wg.Done()
		}
		return tx
	}

	// Immediately publish a transaction before starting the resumbission loop
	tx = publishAndWait(tx, false)

	ticker := time.NewTicker(m.cfg.ResubmissionTimeout)
	defer ticker.Stop()

	for {
		select {
		case <-ticker.C:
			// Don't resubmit a transaction if it has been mined, but we are waiting for the conf depth.
			if sendState.IsWaitingForConfirmation() {
				continue
			}
			// If we see lots of unrecoverable errors (and no pending transactions) abort sending the transaction.
			if sendState.ShouldAbortImmediately() {
				m.txLogger(tx, false).Warn("Aborting transaction submission")
				return nil, errors.New("aborted transaction sending")
			}
			// if the tx manager closed while we were waiting for the tx, give up
			if m.closed.Load() {
				m.txLogger(tx, false).Warn("TxManager closed, aborting transaction submission")
				return nil, ErrClosed
			}
			tx = publishAndWait(tx, true)

		case <-ctx.Done():
			return nil, ctx.Err()

		case receipt := <-receiptChan:
			m.metr.RecordGasBumpCount(sendState.bumpCount)
			m.metr.TxConfirmed(receipt)
			return receipt, nil
		}
	}
}

// publishTx publishes the transaction to the transaction pool. If it receives any underpriced errors
// it will bump the fees and retry.
// Returns the latest fee bumped tx, and a boolean indicating whether the tx was sent or not
func (m *SimpleTxManager) publishTx(ctx context.Context, tx *types.Transaction, sendState *SendState, bumpFeesImmediately bool) (*types.Transaction, bool) {
	l := m.txLogger(tx, true)

	l.Info("Publishing transaction")

	for {
		// if the tx manager closed, give up without bumping fees or retrying
		if m.closed.Load() {
			l.Warn("TxManager closed, aborting transaction submission")
			return tx, false
		}
		if bumpFeesImmediately {
			newTx, err := m.increaseGasPrice(ctx, tx)
			if err != nil {
				l.Error("unable to increase gas", "err", err)
				m.metr.TxPublished("bump_failed")
				return tx, false
			}
			tx = newTx
			sendState.bumpCount++
			l = m.txLogger(tx, true)
		}
		bumpFeesImmediately = true // bump fees next loop

		if sendState.IsWaitingForConfirmation() {
			// there is a chance the previous tx goes into "waiting for confirmation" state
			// during the increaseGasPrice call; continue waiting rather than resubmit the tx
			return tx, false
		}

		cCtx, cancel := context.WithTimeout(ctx, m.cfg.NetworkTimeout)
		err := m.backend.SendTransaction(cCtx, tx)
		cancel()
		sendState.ProcessSendError(err)

		if err == nil {
			m.metr.TxPublished("")
			log.Info("Transaction successfully published")
			return tx, true
		}

		switch {
		case errStringMatch(err, core.ErrNonceTooLow):
			l.Warn("nonce too low", "err", err)
			m.metr.TxPublished("nonce_to_low")
		case errStringMatch(err, context.Canceled):
			m.metr.RPCError()
			l.Warn("transaction send cancelled", "err", err)
			m.metr.TxPublished("context_cancelled")
		case errStringMatch(err, txpool.ErrAlreadyKnown):
			l.Warn("resubmitted already known transaction", "err", err)
			m.metr.TxPublished("tx_already_known")
		case errStringMatch(err, txpool.ErrReplaceUnderpriced):
			l.Warn("transaction replacement is underpriced", "err", err)
			m.metr.TxPublished("tx_replacement_underpriced")
			continue // retry with fee bump
		case errStringMatch(err, txpool.ErrUnderpriced):
			l.Warn("transaction is underpriced", "err", err)
			m.metr.TxPublished("tx_underpriced")
			continue // retry with fee bump
		default:
			m.metr.RPCError()
			l.Error("unable to publish transaction", "err", err)
			m.metr.TxPublished("unknown_error")
		}

		// on non-underpriced error return immediately; will retry on next resubmission timeout
		return tx, false
	}
}

// waitForTx calls waitMined, and then sends the receipt to receiptChan in a non-blocking way if a receipt is found
// for the transaction. It should be called in a separate goroutine.
func (m *SimpleTxManager) waitForTx(ctx context.Context, tx *types.Transaction, sendState *SendState, receiptChan chan *types.Receipt) {
	t := time.Now()
	// Poll for the transaction to be ready & then send the result to receiptChan
	receipt, err := m.waitMined(ctx, tx, sendState)
	if err != nil {
		// this will happen if the tx was successfully replaced by a tx with bumped fees
		m.txLogger(tx, true).Info("Transaction receipt not found", "err", err)
		return
	}
	select {
	case receiptChan <- receipt:
		m.metr.RecordTxConfirmationLatency(time.Since(t).Milliseconds())
	default:
	}
}

// waitMined waits for the transaction to be mined or for the context to be cancelled.
func (m *SimpleTxManager) waitMined(ctx context.Context, tx *types.Transaction, sendState *SendState) (*types.Receipt, error) {
	txHash := tx.Hash()
	queryTicker := time.NewTicker(m.cfg.ReceiptQueryInterval)
	defer queryTicker.Stop()
	for {
		select {
		case <-ctx.Done():
			return nil, ctx.Err()
		case <-queryTicker.C:
			if receipt := m.queryReceipt(ctx, txHash, sendState); receipt != nil {
				return receipt, nil
			}
		}
	}
}

// queryReceipt queries for the receipt and returns the receipt if it has passed the confirmation depth
func (m *SimpleTxManager) queryReceipt(ctx context.Context, txHash common.Hash, sendState *SendState) *types.Receipt {
	ctx, cancel := context.WithTimeout(ctx, m.cfg.NetworkTimeout)
	defer cancel()
	receipt, err := m.backend.TransactionReceipt(ctx, txHash)
	if errors.Is(err, ethereum.NotFound) {
		sendState.TxNotMined(txHash)
		m.l.Trace("Transaction not yet mined", "tx", txHash)
		return nil
	} else if err != nil {
		m.metr.RPCError()
		m.l.Info("Receipt retrieval failed", "tx", txHash, "err", err)
		return nil
	} else if receipt == nil {
		m.metr.RPCError()
		m.l.Warn("Receipt and error are both nil", "tx", txHash)
		return nil
	}

	// Receipt is confirmed to be valid from this point on
	sendState.TxMined(txHash)

	txHeight := receipt.BlockNumber.Uint64()
	tip, err := m.backend.HeaderByNumber(ctx, nil)
	if err != nil {
		m.metr.RPCError()
		m.l.Error("Unable to fetch tip", "err", err)
		return nil
	}

	m.metr.RecordBasefee(tip.BaseFee)
	m.l.Debug("Transaction mined, checking confirmations", "tx", txHash,
		"block", eth.ReceiptBlockID(receipt), "tip", eth.HeaderBlockID(tip),
		"numConfirmations", m.cfg.NumConfirmations)

	// The transaction is considered confirmed when
	// txHeight+numConfirmations-1 <= tipHeight. Note that the -1 is
	// needed to account for the fact that confirmations have an
	// inherent off-by-one, i.e. when using 1 confirmation the
	// transaction should be confirmed when txHeight is equal to
	// tipHeight. The equation is rewritten in this form to avoid
	// underflows.
	tipHeight := tip.Number.Uint64()
	if txHeight+m.cfg.NumConfirmations <= tipHeight+1 {
		m.l.Info("Transaction confirmed", "tx", txHash,
			"block", eth.ReceiptBlockID(receipt),
			"effectiveGasPrice", receipt.EffectiveGasPrice)
		return receipt
	}

	// Safe to subtract since we know the LHS above is greater.
	confsRemaining := (txHeight + m.cfg.NumConfirmations) - (tipHeight + 1)
	m.l.Debug("Transaction not yet confirmed", "tx", txHash, "confsRemaining", confsRemaining)
	return nil
}

// increaseGasPrice returns a new transaction that is equivalent to the input transaction but with
// higher fees that should satisfy geth's tx replacement rules. It also computes an updated gas
// limit estimate. To avoid runaway price increases, fees are capped at a `feeLimitMultiplier`
// multiple of the suggested values.
func (m *SimpleTxManager) increaseGasPrice(ctx context.Context, tx *types.Transaction) (*types.Transaction, error) {
	m.txLogger(tx, true).Info("bumping gas price for transaction")
	tip, basefee, blobBasefee, err := m.suggestGasPriceCaps(ctx)
	if err != nil {
		m.txLogger(tx, false).Warn("failed to get suggested gas tip and basefee", "err", err)
		return nil, err
	}
	bumpedTip, bumpedFee := updateFees(tx.GasTipCap(), tx.GasFeeCap(), tip, basefee, tx.Type() == types.BlobTxType, m.l)

	if err := m.checkLimits(tip, basefee, bumpedTip, bumpedFee); err != nil {
		return nil, err
	}

	// Re-estimate gaslimit in case things have changed or a previous gaslimit estimate was wrong
	gas, err := m.backend.EstimateGas(ctx, ethereum.CallMsg{
		From:      m.cfg.From,
		To:        tx.To(),
		GasTipCap: bumpedTip,
		GasFeeCap: bumpedFee,
		Data:      tx.Data(),
		Value:     tx.Value(),
	})
	if err != nil {
		// If this is a transaction resubmission, we sometimes see this outcome because the
		// original tx can get included in a block just before the above call. In this case the
		// error is due to the tx reverting with message "block number must be equal to next
		// expected block number"
		m.l.Warn("failed to re-estimate gas", "err", err, "tx", tx.Hash(), "gaslimit", tx.Gas(),
			"gasFeeCap", bumpedFee, "gasTipCap", bumpedTip)
		return nil, err
	}
	if tx.Gas() != gas {
		m.l.Info("re-estimated gas differs", "tx", tx.Hash(), "oldgas", tx.Gas(), "newgas", gas,
			"gasFeeCap", bumpedFee, "gasTipCap", bumpedTip)
	}

	var newTx *types.Transaction
	if tx.Type() == types.BlobTxType {
		// Blob transactions have an additional blob gas price we must specify, so we must make sure it is
		// getting bumped appropriately.
		bumpedBlobFee := calcThresholdValue(tx.BlobGasFeeCap(), true)
		if bumpedBlobFee.Cmp(blobBasefee) < 0 {
			bumpedBlobFee = blobBasefee
		}
		if err := m.checkBlobFeeLimits(blobBasefee, bumpedBlobFee); err != nil {
			return nil, err
		}
		message := &types.BlobTx{
			Nonce:      tx.Nonce(),
			To:         *tx.To(),
			Data:       tx.Data(),
			Gas:        gas,
			BlobHashes: tx.BlobHashes(),
			Sidecar:    tx.BlobTxSidecar(),
		}
		if err := finishBlobTx(message, tx.ChainId(), bumpedTip, bumpedFee, bumpedBlobFee, tx.Value()); err != nil {
			return nil, err
		}
		newTx = types.NewTx(message)
	} else {
		newTx = types.NewTx(&types.DynamicFeeTx{
			ChainID:   tx.ChainId(),
			Nonce:     tx.Nonce(),
			To:        tx.To(),
			GasTipCap: bumpedTip,
			GasFeeCap: bumpedFee,
			Value:     tx.Value(),
			Data:      tx.Data(),
			Gas:       gas,
		})
	}

	ctx, cancel := context.WithTimeout(ctx, m.cfg.NetworkTimeout)
	defer cancel()
	signedTx, err := m.cfg.Signer(ctx, m.cfg.From, newTx)
	if err != nil {
		m.l.Warn("failed to sign new transaction", "err", err, "tx", tx.Hash())
		return tx, nil
	}
	return signedTx, nil
}

// suggestGasPriceCaps suggests what the new tip, basefee, and blobfee should be based on the
// current L1 conditions. blobfee will be nil if 4844 is not yet active.
func (m *SimpleTxManager) suggestGasPriceCaps(ctx context.Context) (*big.Int, *big.Int, *big.Int, error) {
	cCtx, cancel := context.WithTimeout(ctx, m.cfg.NetworkTimeout)
	defer cancel()
	tip, err := m.backend.SuggestGasTipCap(cCtx)
	if err != nil {
		m.metr.RPCError()
		return nil, nil, nil, fmt.Errorf("failed to fetch the suggested gas tip cap: %w", err)
	} else if tip == nil {
		return nil, nil, nil, errors.New("the suggested tip was nil")
	}
	cCtx, cancel = context.WithTimeout(ctx, m.cfg.NetworkTimeout)
	defer cancel()
	head, err := m.backend.HeaderByNumber(cCtx, nil)
	if err != nil {
		m.metr.RPCError()
		return nil, nil, nil, fmt.Errorf("failed to fetch the suggested basefee: %w", err)
	} else if head.BaseFee == nil {
		return nil, nil, nil, errors.New("txmgr does not support pre-london blocks that do not have a basefee")
	}

	basefee := head.BaseFee
	m.metr.RecordBasefee(basefee)
	m.metr.RecordTipCap(tip)

	// Enforce minimum basefee and tip cap
	if minTipCap := m.cfg.MinTipCap; minTipCap != nil && tip.Cmp(minTipCap) == -1 {
		m.l.Debug("Enforcing min tip cap", "minTipCap", m.cfg.MinTipCap, "origTipCap", tip)
		tip = new(big.Int).Set(m.cfg.MinTipCap)
	}
	if minBasefee := m.cfg.MinBasefee; minBasefee != nil && basefee.Cmp(minBasefee) == -1 {
		m.l.Debug("Enforcing min basefee", "minBasefee", m.cfg.MinBasefee, "origBasefee", basefee)
		basefee = new(big.Int).Set(m.cfg.MinBasefee)
	}

	var blobFee *big.Int
	if head.ExcessBlobGas != nil {
		blobFee = eip4844.CalcBlobFee(*head.ExcessBlobGas)
	}
	return tip, basefee, blobFee, nil
}

func (m *SimpleTxManager) checkLimits(tip, basefee, bumpedTip, bumpedFee *big.Int) error {
	// If below threshold, don't apply multiplier limit
	if thr := m.cfg.FeeLimitThreshold; thr != nil && thr.Cmp(bumpedFee) == 1 {
		return nil
	}

	// Make sure increase is at most [FeeLimitMultiplier] the suggested values
	feeLimitMult := big.NewInt(int64(m.cfg.FeeLimitMultiplier))
	maxTip := new(big.Int).Mul(tip, feeLimitMult)
	if bumpedTip.Cmp(maxTip) > 0 {
		return fmt.Errorf("bumped tip cap %v is over %dx multiple of the suggested value", bumpedTip, m.cfg.FeeLimitMultiplier)
	}
	maxFee := calcGasFeeCap(new(big.Int).Mul(basefee, feeLimitMult), maxTip)
	if bumpedFee.Cmp(maxFee) > 0 {
		return fmt.Errorf("bumped fee cap %v is over %dx multiple of the suggested value", bumpedFee, m.cfg.FeeLimitMultiplier)
	}
	return nil
}

func (m *SimpleTxManager) checkBlobFeeLimits(blobBasefee, bumpedBlobFee *big.Int) error {
	// If below threshold, don't apply multiplier limit. Note we use same threshold parameter here
	// used for non-blob fee limiting.
	if thr := m.cfg.FeeLimitThreshold; thr != nil && thr.Cmp(bumpedBlobFee) == 1 {
		return nil
	}
	maxBlobFee := new(big.Int).Mul(calcBlobFeeCap(blobBasefee), big.NewInt(int64(m.cfg.FeeLimitMultiplier)))
	if bumpedBlobFee.Cmp(maxBlobFee) > 0 {
		return fmt.Errorf(
			"bumped blob fee %v is over %dx multiple of the suggested value: %w",
			bumpedBlobFee, m.cfg.FeeLimitMultiplier, ErrBlobFeeLimit)
	}
	return nil
}

// calcThresholdValue returns ceil(x * priceBumpPercent / 100) for non-blob txs, or
// ceil(x * blobPriceBumpPercent / 100) for blob txs.
// It guarantees that x is increased by at least 1
func calcThresholdValue(x *big.Int, isBlobTx bool) *big.Int {
	threshold := new(big.Int)
	if isBlobTx {
		threshold.Set(blobPriceBumpPercent)
	} else {
		threshold.Set(priceBumpPercent)
	}
	return threshold.Mul(threshold, x).Add(threshold, ninetyNine).Div(threshold, oneHundred)
}

// updateFees takes an old transaction's tip & fee cap plus a new tip & basefee, and returns
// a suggested tip and fee cap such that:
//
//	(a) each satisfies geth's required tx-replacement fee bumps, and
//	(b) gasTipCap is no less than new tip, and
//	(c) gasFeeCap is no less than calcGasFee(newBaseFee, newTip)
func updateFees(oldTip, oldFeeCap, newTip, newBaseFee *big.Int, isBlobTx bool, lgr log.Logger) (*big.Int, *big.Int) {
	newFeeCap := calcGasFeeCap(newBaseFee, newTip)
	lgr = lgr.New("old_gasTipCap", oldTip, "old_gasFeeCap", oldFeeCap,
		"new_gasTipCap", newTip, "new_gasFeeCap", newFeeCap, "new_basefee", newBaseFee)
	thresholdTip := calcThresholdValue(oldTip, isBlobTx)
	thresholdFeeCap := calcThresholdValue(oldFeeCap, isBlobTx)
	if newTip.Cmp(thresholdTip) >= 0 && newFeeCap.Cmp(thresholdFeeCap) >= 0 {
		lgr.Debug("Using new tip and feecap")
		return newTip, newFeeCap
	} else if newTip.Cmp(thresholdTip) >= 0 && newFeeCap.Cmp(thresholdFeeCap) < 0 {
		// Tip has gone up, but basefee is flat or down.
		// TODO(CLI-3714): Do we need to recalculate the FC here?
		lgr.Debug("Using new tip and threshold feecap")
		return newTip, thresholdFeeCap
	} else if newTip.Cmp(thresholdTip) < 0 && newFeeCap.Cmp(thresholdFeeCap) >= 0 {
		// Basefee has gone up, but the tip hasn't. Recalculate the feecap because if the tip went up a lot
		// not enough of the feecap may be dedicated to paying the basefee.
		lgr.Debug("Using threshold tip and recalculated feecap")
		return thresholdTip, calcGasFeeCap(newBaseFee, thresholdTip)

	} else {
		// TODO(CLI-3713): Should we skip the bump in this case?
		lgr.Debug("Using threshold tip and threshold feecap")
		return thresholdTip, thresholdFeeCap
	}
}

// calcGasFeeCap deterministically computes the recommended gas fee cap given
// the base fee and gasTipCap. The resulting gasFeeCap is equal to:
//
//	gasTipCap + 2*baseFee.
func calcGasFeeCap(baseFee, gasTipCap *big.Int) *big.Int {
	return new(big.Int).Add(
		gasTipCap,
		new(big.Int).Mul(baseFee, two),
	)
}

// calcBlobFeeCap computes a suggested blob fee cap that is twice the current header's blob basefee
// value, with a minimum value of minBlobTxFee.
func calcBlobFeeCap(blobBasefee *big.Int) *big.Int {
	cap := new(big.Int).Mul(blobBasefee, two)
	if cap.Cmp(minBlobTxFee) < 0 {
		cap.Set(minBlobTxFee)
	}
	return cap
}

// errStringMatch returns true if err.Error() is a substring in target.Error() or if both are nil.
// It can accept nil errors without issue.
func errStringMatch(err, target error) bool {
	if err == nil && target == nil {
		return true
	} else if err == nil || target == nil {
		return false
	}
	return strings.Contains(err.Error(), target.Error())
}

// finishBlobTx finishes creating a blob tx message by safely converting bigints to uint256
func finishBlobTx(message *types.BlobTx, chainID, tip, fee, blobFee, value *big.Int) error {
	var o bool
	if message.ChainID, o = uint256.FromBig(chainID); o {
		return fmt.Errorf("ChainID overflow")
	}
	if message.GasTipCap, o = uint256.FromBig(tip); o {
		return fmt.Errorf("GasTipCap overflow")
	}
	if message.GasFeeCap, o = uint256.FromBig(fee); o {
		return fmt.Errorf("GasFeeCap overflow")
	}
	if message.BlobFeeCap, o = uint256.FromBig(blobFee); o {
		return fmt.Errorf("BlobFeeCap overflow")
	}
	if message.Value, o = uint256.FromBig(value); o {
		return fmt.Errorf("Value overflow")
	}
	return nil
}<|MERGE_RESOLUTION|>--- conflicted
+++ resolved
@@ -2,8 +2,6 @@
 
 import (
 	"context"
-	"encoding/base64"
-	"encoding/hex"
 	"errors"
 	"fmt"
 	"math/big"
@@ -20,19 +18,10 @@
 	"github.com/ethereum/go-ethereum/core/types"
 	"github.com/ethereum/go-ethereum/crypto/kzg4844"
 	"github.com/ethereum/go-ethereum/log"
-<<<<<<< HEAD
-	"google.golang.org/grpc"
-	"google.golang.org/grpc/credentials/insecure"
-	"google.golang.org/protobuf/proto"
-
-	"github.com/Layr-Labs/eigenda/api/grpc/disperser"
-	"github.com/ethereum-optimism/optimism/op-service/proto/gen/op_service/v1"
-=======
 	"github.com/ethereum/go-ethereum/params"
 	"github.com/holiman/uint256"
 
 	"github.com/ethereum-optimism/optimism/op-service/eth"
->>>>>>> d75200b8
 	"github.com/ethereum-optimism/optimism/op-service/retry"
 	"github.com/ethereum-optimism/optimism/op-service/txmgr/metrics"
 )
@@ -234,52 +223,6 @@
 		ctx, cancel = context.WithTimeout(ctx, m.cfg.TxSendTimeout)
 		defer cancel()
 	}
-
-	// TODO: this is a hack to route only batcher transactions through celestia
-	// SimpleTxManager is used by both batcher and proposer but since proposer
-	// writes to a smart contract, we overwrite _only_ batcher candidate as the
-	// frame pointer to celestia, while retaining the proposer pathway that
-	// writes the state commitment data to ethereum.
-	// if candidate.To.Hex() == "0xfF00000000000000000000000000000000000000" {
-	if candidate.To.Hex() == "0xFf00000000000000000000000000000000000901" {
-		blobInfo, err := m.disperseBlob(ctx, candidate.TxData)
-		if err != nil { // fallback to posting raw frame to calldata, although still within this proto wrapper
-			m.l.Error("Unable to publish batch frameset to EigenDA, falling back to calldata", "err", err)
-			calldataFrame := &op_service.CalldataFrame{
-				Value: &op_service.CalldataFrame_Frame{
-					Frame: candidate.TxData,
-				},
-			}
-			calldataFrameBz, err := proto.Marshal(calldataFrame)
-			if err != nil {
-				return nil, err
-			}
-			candidate.TxData = calldataFrameBz
-		} else { // happy path, post raw frame to eigenda then post frameRef to calldata
-			quorumIDs := make([]uint32, len(blobInfo.BlobHeader.BlobQuorumParams))
-			for i := range quorumIDs {
-				quorumIDs[i] = blobInfo.BlobHeader.BlobQuorumParams[i].QuorumNumber
-			}
-			calldataFrame := &op_service.CalldataFrame{
-				Value: &op_service.CalldataFrame_FrameRef{
-					FrameRef: &op_service.FrameRef{
-						BatchHeaderHash:      blobInfo.BlobVerificationProof.BatchMetadata.BatchHeaderHash,
-						BlobIndex:            blobInfo.BlobVerificationProof.BlobIndex,
-						ReferenceBlockNumber: blobInfo.BlobVerificationProof.BatchMetadata.ConfirmationBlockNumber,
-						QuorumIds:            quorumIDs,
-						BlobLength:           uint32(len(candidate.TxData)),
-					},
-				},
-			}
-			calldataFrameBz, err := proto.Marshal(calldataFrame)
-			if err != nil {
-				return nil, err
-			}
-
-			candidate.TxData = calldataFrameBz
-		}
-	}
-
 	tx, err := retry.Do(ctx, 30, retry.Fixed(2*time.Second), func() (*types.Transaction, error) {
 		if m.closed.Load() {
 			return nil, ErrClosed
@@ -294,68 +237,6 @@
 		return nil, fmt.Errorf("failed to create the tx: %w", err)
 	}
 	return m.sendTx(ctx, tx)
-}
-
-func (m *SimpleTxManager) disperseBlob(ctx context.Context, txData []byte) (*disperser.BlobInfo, error) {
-	m.l.Info("Attempting to disperse blob to EigenDA")
-	conn, err := grpc.Dial(m.cfg.DARpc, grpc.WithTransportCredentials(insecure.NewCredentials()))
-	if err != nil {
-		return nil, err
-	}
-	daClient := disperser.NewDisperserClient(conn)
-
-	disperseReq := &disperser.DisperseBlobRequest{
-		Data:           txData,
-		SecurityParams: m.cfg.DADisperserSecurityParams,
-	}
-	disperseRes, err := daClient.DisperseBlob(ctx, disperseReq)
-
-	if err != nil || disperseRes == nil {
-		m.l.Error("Unable to disperse blob to EigenDA, aborting", "err", err)
-		return nil, err
-	}
-
-	if disperseRes.Result == disperser.BlobStatus_UNKNOWN ||
-		disperseRes.Result == disperser.BlobStatus_FAILED {
-		m.l.Error("Unable to disperse blob to EigenDA, aborting", "err", err)
-		return nil, fmt.Errorf("reply status is %d", disperseRes.Result)
-	}
-
-	base64RequestID := base64.StdEncoding.EncodeToString(disperseRes.RequestId)
-
-	m.l.Info("Blob disepersed to EigenDA, now waiting for confirmation", "requestID", base64RequestID)
-
-	var statusRes *disperser.BlobStatusReply
-	timeoutTime := time.Now().Add(m.cfg.DAStatusQueryTimeout)
-	// Wait before first status check
-	time.Sleep(m.cfg.DAStatusQueryRetryInterval)
-	for time.Now().Before(timeoutTime) {
-		statusRes, err = daClient.GetBlobStatus(ctx, &disperser.BlobStatusRequest{
-			RequestId: disperseRes.RequestId,
-		})
-		if err != nil {
-			m.l.Warn("Unable to retrieve blob dispersal status, will retry", "requestID", base64RequestID, "err", err)
-		} else if statusRes.Status == disperser.BlobStatus_CONFIRMED {
-			// TODO(eigenlayer): As long as fault proofs are disabled, we can move on once a blob is confirmed
-			// but not yet finalized, without further logic. Once fault proofs are enabled, we will need to update
-			// the proposer to wait until the blob associated with an L2 block has been finalized, i.e. the EigenDA
-			// contracts on Ethereum have confirmed the full availability of the blob on EigenDA.
-			batchHeaderHashHex := fmt.Sprintf("0x%s", hex.EncodeToString(statusRes.Info.BlobVerificationProof.BatchMetadata.BatchHeaderHash))
-			m.l.Info("Successfully dispersed blob to EigenDA", "requestID", base64RequestID, "batchHeaderHash", batchHeaderHashHex)
-			return statusRes.Info, nil
-		} else if statusRes.Status == disperser.BlobStatus_UNKNOWN ||
-			statusRes.Status == disperser.BlobStatus_FAILED {
-			m.l.Error("EigenDA blob dispersal failed in processing", "requestID", base64RequestID, "err", err)
-			return nil, fmt.Errorf("eigenDA blob dispersal failed in processing with reply status %d", statusRes.Status)
-		} else {
-			m.l.Warn("Still waiting for confirmation from EigenDA", "requestID", base64RequestID)
-		}
-
-		// Wait before first status check
-		time.Sleep(m.cfg.DAStatusQueryRetryInterval)
-	}
-
-	return nil, fmt.Errorf("timed out getting EigenDA status for dispersed blob key: %s", base64RequestID)
 }
 
 // craftTx creates the signed transaction
