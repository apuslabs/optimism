--- conflicted
+++ resolved
@@ -4,11 +4,9 @@
 	"context"
 	"errors"
 	"fmt"
-	"math"
 	"math/big"
 	"time"
 
-	"github.com/Layr-Labs/eigenda/api/grpc/disperser"
 	opservice "github.com/ethereum-optimism/optimism/op-service"
 	opcrypto "github.com/ethereum-optimism/optimism/op-service/crypto"
 	"github.com/ethereum-optimism/optimism/op-service/eth"
@@ -27,22 +25,6 @@
 	HDPathFlagName     = "hd-path"
 	PrivateKeyFlagName = "private-key"
 	// TxMgr Flags (new + legacy + some shared flags)
-<<<<<<< HEAD
-	NumConfirmationsFlagName            = "num-confirmations"
-	SafeAbortNonceTooLowCountFlagName   = "safe-abort-nonce-too-low-count"
-	FeeLimitMultiplierFlagName          = "fee-limit-multiplier"
-	ResubmissionTimeoutFlagName         = "resubmission-timeout"
-	NetworkTimeoutFlagName              = "network-timeout"
-	TxSendTimeoutFlagName               = "txmgr.send-timeout"
-	TxNotInMempoolTimeoutFlagName       = "txmgr.not-in-mempool-timeout"
-	ReceiptQueryIntervalFlagName        = "txmgr.receipt-query-interval"
-	DARpcFlagName                       = "da-rpc"
-	DAPrimaryQuorumIDFlagName           = "da-primary-quorum-id"
-	DAPrimaryAdversaryThresholdFlagName = "da-primary-adversary-threshold"
-	DAPrimaryQuorumThresholdFlagName    = "da-primary-quorum-threshold"
-	DAStatusQueryRetryIntervalFlagName  = "da-status-query-retry-interval"
-	DAStatusQueryTimeoutFlagName        = "da-status-query-timeout"
-=======
 	NumConfirmationsFlagName          = "num-confirmations"
 	SafeAbortNonceTooLowCountFlagName = "safe-abort-nonce-too-low-count"
 	FeeLimitMultiplierFlagName        = "fee-limit-multiplier"
@@ -54,7 +36,6 @@
 	TxSendTimeoutFlagName             = "txmgr.send-timeout"
 	TxNotInMempoolTimeoutFlagName     = "txmgr.not-in-mempool-timeout"
 	ReceiptQueryIntervalFlagName      = "txmgr.receipt-query-interval"
->>>>>>> d75200b8
 )
 
 var (
@@ -197,65 +178,10 @@
 			Value:   defaults.ReceiptQueryInterval,
 			EnvVars: prefixEnvVars("TXMGR_RECEIPT_QUERY_INTERVAL"),
 		},
-		&cli.StringFlag{
-			Name:    DARpcFlagName,
-			Usage:   "RPC endpoint of the EigenDA disperser",
-			EnvVars: prefixEnvVars("DA_RPC"),
-		},
-		&cli.Uint64Flag{
-			Name:    DAPrimaryAdversaryThresholdFlagName,
-			Usage:   "Adversary threshold for the primary quorum of the DA layer",
-			EnvVars: prefixEnvVars("DA_PRIMARY_ADVERSARY_THRESHOLD"),
-		},
-		&cli.Uint64Flag{
-			Name:    DAPrimaryQuorumThresholdFlagName,
-			Usage:   "Quorum threshold for the primary quorum of the DA layer",
-			EnvVars: prefixEnvVars("DA_PRIMARY_QUORUM_THRESHOLD"),
-		},
-		&cli.Uint64Flag{
-			Name:    DAPrimaryQuorumIDFlagName,
-			Usage:   "Secondary Quorum ID of the DA layer",
-			EnvVars: prefixEnvVars("DA_PRIMARY_QUORUM_ID"),
-		},
-		&cli.DurationFlag{
-			Name:    DAStatusQueryTimeoutFlagName,
-			Usage:   "Timeout for aborting an EigenDA blob dispersal if the disperser does not report that the blob has been confirmed dispersed.",
-			Value:   1 * time.Minute,
-			EnvVars: prefixEnvVars("DA_STATUS_QUERY_TIMEOUT"),
-		},
-		&cli.DurationFlag{
-			Name:    DAStatusQueryRetryIntervalFlagName,
-			Usage:   "Wait time between retries of EigenDA blob status queries (made while waiting for a blob to be confirmed by)",
-			Value:   5 * time.Second,
-			EnvVars: prefixEnvVars("DA_STATUS_QUERY_INTERVAL"),
-		},
 	}, opsigner.CLIFlags(envPrefix)...)
 }
 
 type CLIConfig struct {
-<<<<<<< HEAD
-	L1RPCURL                    string
-	Mnemonic                    string
-	HDPath                      string
-	SequencerHDPath             string
-	L2OutputHDPath              string
-	PrivateKey                  string
-	SignerCLIConfig             opsigner.CLIConfig
-	NumConfirmations            uint64
-	SafeAbortNonceTooLowCount   uint64
-	FeeLimitMultiplier          uint64
-	ResubmissionTimeout         time.Duration
-	ReceiptQueryInterval        time.Duration
-	NetworkTimeout              time.Duration
-	TxSendTimeout               time.Duration
-	TxNotInMempoolTimeout       time.Duration
-	DARpc                       string
-	DAPrimaryQuorumID           uint32
-	DAPrimaryAdversaryThreshold uint32
-	DAPrimaryQuorumThreshold    uint32
-	DAStatusQueryRetryInterval  time.Duration
-	DAStatusQueryTimeout        time.Duration
-=======
 	L1RPCURL                  string
 	Mnemonic                  string
 	HDPath                    string
@@ -274,7 +200,6 @@
 	NetworkTimeout            time.Duration
 	TxSendTimeout             time.Duration
 	TxNotInMempoolTimeout     time.Duration
->>>>>>> d75200b8
 }
 
 func NewCLIConfig(l1RPCURL string, defaults DefaultFlagValues) CLIConfig {
@@ -322,21 +247,6 @@
 	if m.SafeAbortNonceTooLowCount == 0 {
 		return errors.New("SafeAbortNonceTooLowCount must not be 0")
 	}
-	if m.DARpc == "" {
-		return errors.New("must provide a DA RPC url")
-	}
-	if m.DAPrimaryAdversaryThreshold == 0 || m.DAPrimaryAdversaryThreshold >= 100 {
-		return errors.New("must provide a valid primary DA adversary threshold between (0 and 100)")
-	}
-	if m.DAPrimaryQuorumThreshold == 0 || m.DAPrimaryQuorumThreshold >= 100 {
-		return errors.New("must provide a valid primary DA quorum threshold between (0 and 100)")
-	}
-	if m.DAStatusQueryTimeout == 0 {
-		return errors.New("DA status query timeout must be greater than 0")
-	}
-	if m.DAStatusQueryRetryInterval == 0 {
-		return errors.New("DA status query retry interval must be greater than 0")
-	}
 	if err := m.SignerCLIConfig.Check(); err != nil {
 		return err
 	}
@@ -345,29 +255,6 @@
 
 func ReadCLIConfig(ctx *cli.Context) CLIConfig {
 	return CLIConfig{
-<<<<<<< HEAD
-		L1RPCURL:                    ctx.String(L1RPCFlagName),
-		Mnemonic:                    ctx.String(MnemonicFlagName),
-		HDPath:                      ctx.String(HDPathFlagName),
-		SequencerHDPath:             ctx.String(SequencerHDPathFlag.Name),
-		L2OutputHDPath:              ctx.String(L2OutputHDPathFlag.Name),
-		PrivateKey:                  ctx.String(PrivateKeyFlagName),
-		SignerCLIConfig:             opsigner.ReadCLIConfig(ctx),
-		NumConfirmations:            ctx.Uint64(NumConfirmationsFlagName),
-		SafeAbortNonceTooLowCount:   ctx.Uint64(SafeAbortNonceTooLowCountFlagName),
-		FeeLimitMultiplier:          ctx.Uint64(FeeLimitMultiplierFlagName),
-		ResubmissionTimeout:         ctx.Duration(ResubmissionTimeoutFlagName),
-		ReceiptQueryInterval:        ctx.Duration(ReceiptQueryIntervalFlagName),
-		NetworkTimeout:              ctx.Duration(NetworkTimeoutFlagName),
-		TxSendTimeout:               ctx.Duration(TxSendTimeoutFlagName),
-		TxNotInMempoolTimeout:       ctx.Duration(TxNotInMempoolTimeoutFlagName),
-		DARpc:                       ctx.String(DARpcFlagName),
-		DAPrimaryQuorumID:           Uint32(ctx, DAPrimaryQuorumIDFlagName),
-		DAPrimaryAdversaryThreshold: Uint32(ctx, DAPrimaryAdversaryThresholdFlagName),
-		DAPrimaryQuorumThreshold:    Uint32(ctx, DAPrimaryQuorumThresholdFlagName),
-		DAStatusQueryRetryInterval:  ctx.Duration(DAStatusQueryRetryIntervalFlagName),
-		DAStatusQueryTimeout:        ctx.Duration(DAStatusQueryTimeoutFlagName),
-=======
 		L1RPCURL:                  ctx.String(L1RPCFlagName),
 		Mnemonic:                  ctx.String(MnemonicFlagName),
 		HDPath:                    ctx.String(HDPathFlagName),
@@ -386,7 +273,6 @@
 		NetworkTimeout:            ctx.Duration(NetworkTimeoutFlagName),
 		TxSendTimeout:             ctx.Duration(TxSendTimeoutFlagName),
 		TxNotInMempoolTimeout:     ctx.Duration(TxNotInMempoolTimeoutFlagName),
->>>>>>> d75200b8
 	}
 }
 
@@ -422,32 +308,6 @@
 		return Config{}, fmt.Errorf("could not init signer: %w", err)
 	}
 
-<<<<<<< HEAD
-	disperserSecurityParams := []*disperser.SecurityParams{}
-	disperserSecurityParams = append(disperserSecurityParams, &disperser.SecurityParams{
-		QuorumId:           cfg.DAPrimaryQuorumID,
-		AdversaryThreshold: cfg.DAPrimaryAdversaryThreshold,
-		QuorumThreshold:    cfg.DAPrimaryQuorumThreshold,
-	})
-
-	return Config{
-		Backend:                    l1,
-		ResubmissionTimeout:        cfg.ResubmissionTimeout,
-		FeeLimitMultiplier:         cfg.FeeLimitMultiplier,
-		ChainID:                    chainID,
-		TxSendTimeout:              cfg.TxSendTimeout,
-		TxNotInMempoolTimeout:      cfg.TxNotInMempoolTimeout,
-		NetworkTimeout:             cfg.NetworkTimeout,
-		ReceiptQueryInterval:       cfg.ReceiptQueryInterval,
-		NumConfirmations:           cfg.NumConfirmations,
-		SafeAbortNonceTooLowCount:  cfg.SafeAbortNonceTooLowCount,
-		Signer:                     signerFactory(chainID),
-		From:                       from,
-		DARpc:                      cfg.DARpc,
-		DADisperserSecurityParams:  disperserSecurityParams,
-		DAStatusQueryTimeout:       cfg.DAStatusQueryTimeout,
-		DAStatusQueryRetryInterval: cfg.DAStatusQueryRetryInterval,
-=======
 	feeLimitThreshold, err := eth.GweiToWei(cfg.FeeLimitThresholdGwei)
 	if err != nil {
 		return Config{}, fmt.Errorf("invalid fee limit threshold: %w", err)
@@ -479,7 +339,6 @@
 		SafeAbortNonceTooLowCount: cfg.SafeAbortNonceTooLowCount,
 		Signer:                    signerFactory(chainID),
 		From:                      from,
->>>>>>> d75200b8
 	}, nil
 }
 
@@ -538,40 +397,6 @@
 	// Signer is used to sign transactions when the gas price is increased.
 	Signer opcrypto.SignerFn
 	From   common.Address
-
-	// Eigenlayer Config
-
-	// TODO(eigenlayer): Update quorum ID command-line parameters to support passing
-	// and arbitrary number of quorum IDs.
-
-	// DaRpc is the HTTP provider URL for the Data Availability node.
-	DARpc string
-
-	// Quorum IDs and SecurityParams to use when dispersing and retrieving blobs
-	DADisperserSecurityParams []*disperser.SecurityParams
-
-	// The total amount of time that the batcher will spend waiting for EigenDA to confirm a blob
-	DAStatusQueryTimeout time.Duration
-
-	// The amount of time to wait between status queries of a newly dispersed blob
-	DAStatusQueryRetryInterval time.Duration
-}
-
-func SafeConvertUInt64ToUInt32(val uint64) (uint32, bool) {
-	if val <= math.MaxUint32 {
-		return uint32(val), true
-	}
-	return 0, false
-}
-
-// We add this because the urfave/cli library doesn't support uint32 specifically
-func Uint32(ctx *cli.Context, flagName string) uint32 {
-	daQuorumIDLong := ctx.Uint64(flagName)
-	daQuorumID, success := SafeConvertUInt64ToUInt32(daQuorumIDLong)
-	if !success {
-		panic(fmt.Errorf("%s must be in the uint32 range", flagName))
-	}
-	return daQuorumID
 }
 
 func (m Config) Check() error {
