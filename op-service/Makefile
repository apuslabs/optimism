PROTOS := ./proto/src
PROTO_GEN := ./proto/gen

test:
	go test -v ./...

generate-mocks:
	go generate ./...

<<<<<<< HEAD
.PHONY: \
	test \
	lint \
	generate-mocks \
	fuzz \
	clean \
	protoc

=======
>>>>>>> d75200b8
fuzz:
	go test -run NOTAREALTEST -v -fuzztime 10s -fuzz FuzzExecutionPayloadUnmarshal ./eth
	go test -run NOTAREALTEST -v -fuzztime 10s -fuzz FuzzExecutionPayloadMarshalUnmarshalV1 ./eth
	go test -run NOTAREALTEST -v -fuzztime 10s -fuzz FuzzExecutionPayloadMarshalUnmarshalV2 ./eth
	go test -run NOTAREALTEST -v -fuzztime 10s -fuzz FuzzOBP01 ./eth
<<<<<<< HEAD

clean:
	find $(PROTO_GEN) -name "*.pb.go" -type f | xargs rm -rf
	mkdir -p $(PROTO_GEN)

protoc: clean
	protoc -I $(PROTOS) \
	--go_out=$(PROTO_GEN) \
	--go_opt=paths=source_relative \
	--go-grpc_out=$(PROTO_GEN) \
	--go-grpc_opt=paths=source_relative \
	$$(find $(PROTOS) -name '*.proto')
=======
	go test -run NOTAREALTEST -v -fuzztime 10s -fuzz FuzzEncodeDecodeBlob ./eth

.PHONY: \
	test \
	generate-mocks \
	fuzz
>>>>>>> d75200b8
<|MERGE_RESOLUTION|>--- conflicted
+++ resolved
@@ -7,40 +7,14 @@
 generate-mocks:
 	go generate ./...
 
-<<<<<<< HEAD
-.PHONY: \
-	test \
-	lint \
-	generate-mocks \
-	fuzz \
-	clean \
-	protoc
-
-=======
->>>>>>> d75200b8
 fuzz:
 	go test -run NOTAREALTEST -v -fuzztime 10s -fuzz FuzzExecutionPayloadUnmarshal ./eth
 	go test -run NOTAREALTEST -v -fuzztime 10s -fuzz FuzzExecutionPayloadMarshalUnmarshalV1 ./eth
 	go test -run NOTAREALTEST -v -fuzztime 10s -fuzz FuzzExecutionPayloadMarshalUnmarshalV2 ./eth
 	go test -run NOTAREALTEST -v -fuzztime 10s -fuzz FuzzOBP01 ./eth
-<<<<<<< HEAD
-
-clean:
-	find $(PROTO_GEN) -name "*.pb.go" -type f | xargs rm -rf
-	mkdir -p $(PROTO_GEN)
-
-protoc: clean
-	protoc -I $(PROTOS) \
-	--go_out=$(PROTO_GEN) \
-	--go_opt=paths=source_relative \
-	--go-grpc_out=$(PROTO_GEN) \
-	--go-grpc_opt=paths=source_relative \
-	$$(find $(PROTOS) -name '*.proto')
-=======
 	go test -run NOTAREALTEST -v -fuzztime 10s -fuzz FuzzEncodeDecodeBlob ./eth
 
 .PHONY: \
 	test \
 	generate-mocks \
-	fuzz
->>>>>>> d75200b8
+	fuzz